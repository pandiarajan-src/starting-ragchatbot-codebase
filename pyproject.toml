[project]
name = "starting-codebase"
version = "0.1.0"
description = "Add your description here"
readme = "README.md"
requires-python = ">=3.13"
dependencies = [
    "chromadb==1.0.15",
    "anthropic==0.58.2",
    "sentence-transformers==5.0.0",
    "fastapi==0.116.1",
    "uvicorn==0.35.0",
    "python-multipart==0.0.20",
    "python-dotenv==1.1.1",
    "pytest>=8.4.1",
<<<<<<< HEAD
    "black>=24.0.0",
    "flake8>=7.0.0",
    "isort>=5.13.0",
]

[tool.black]
line-length = 88
target-version = ['py313']
include = '\.pyi?$'
extend-exclude = '''
/(
  # directories
  \.eggs
  | \.git
  | \.hg
  | \.mypy_cache
  | \.tox
  | \.venv
  | build
  | dist
)/
'''

[tool.isort]
profile = "black"
multi_line_output = 3
line_length = 88
known_first_party = ["backend"]
known_third_party = ["anthropic", "chromadb", "fastapi", "uvicorn", "sentence_transformers", "pytest"]

[tool.flake8]
max-line-length = 88
extend-ignore = ["E203", "E501", "W503"]
exclude = [
    ".git",
    "__pycache__",
    "docs/source/conf.py",
    "old",
    "build",
    "dist",
    ".venv",
    ".env",
    "venv",
    "env"
=======
    "httpx>=0.24.0",
]

[tool.pytest.ini_options]
testpaths = ["backend/tests"]
python_files = ["test_*.py"]
python_classes = ["Test*"]
python_functions = ["test_*"]
addopts = [
    "-v",
    "--tb=short",
    "--strict-markers",
    "--disable-warnings",
]
markers = [
    "unit: Unit tests",
    "integration: Integration tests", 
    "api: API endpoint tests",
    "slow: Slow running tests",
>>>>>>> 6d4a4cd4
]<|MERGE_RESOLUTION|>--- conflicted
+++ resolved
@@ -13,10 +13,10 @@
     "python-multipart==0.0.20",
     "python-dotenv==1.1.1",
     "pytest>=8.4.1",
-<<<<<<< HEAD
     "black>=24.0.0",
     "flake8>=7.0.0",
     "isort>=5.13.0",
+    "httpx>=0.24.0",
 ]
 
 [tool.black]
@@ -58,8 +58,6 @@
     ".env",
     "venv",
     "env"
-=======
-    "httpx>=0.24.0",
 ]
 
 [tool.pytest.ini_options]
@@ -78,5 +76,4 @@
     "integration: Integration tests", 
     "api: API endpoint tests",
     "slow: Slow running tests",
->>>>>>> 6d4a4cd4
 ]